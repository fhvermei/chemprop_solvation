--- conflicted
+++ resolved
@@ -71,10 +71,6 @@
 
         # Run model
         model.zero_grad()
-<<<<<<< HEAD
-=======
-        preds = model(batch, features_batch)
->>>>>>> 51f92821
 
         if not args.aleatoric:
             preds = model(batch, features_batch)
